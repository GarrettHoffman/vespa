--- conflicted
+++ resolved
@@ -181,11 +181,8 @@
             if (! operationId.isPresent()) {
                 return Optional.empty();
             }
-<<<<<<< HEAD
-            DocumentOperationMessageV3 msg;
-=======
-            final DocumentOperationMessageV3 message;
->>>>>>> e7203cce
+
+            DocumentOperationMessageV3 message;
             try {
                 message = getNextMessage(operationId.get(), requestInputStream, settings);
             } catch (Exception e) {
